
#include <vcpkg/base/checks.h>
#include <vcpkg/base/expected.h>
#include <vcpkg/base/files.h>
#include <vcpkg/base/git.h>
#include <vcpkg/base/json.h>
#include <vcpkg/base/system.print.h>

#include <vcpkg/commands.add-version.h>
#include <vcpkg/configuration.h>
#include <vcpkg/paragraphs.h>
#include <vcpkg/portfileprovider.h>
#include <vcpkg/portlint.h>
#include <vcpkg/registries.h>
#include <vcpkg/vcpkgcmdarguments.h>
#include <vcpkg/vcpkgpaths.h>
#include <vcpkg/versions.h>

using namespace vcpkg;

namespace
{
    constexpr StringLiteral BASELINE = "baseline";
    constexpr StringLiteral VERSION_RELAXED = "version";
    constexpr StringLiteral VERSION_SEMVER = "version-semver";
    constexpr StringLiteral VERSION_DATE = "version-date";
    constexpr StringLiteral VERSION_STRING = "version-string";

    static constexpr StringLiteral OPTION_ALL = "all";
    static constexpr StringLiteral OPTION_OVERWRITE_VERSION = "overwrite-version";
    static constexpr StringLiteral OPTION_SKIP_FORMATTING_CHECK = "skip-formatting-check";
    static constexpr StringLiteral OPTION_SKIP_VERSION_FORMAT_CHECK = "skip-version-format-check";
    static constexpr StringLiteral OPTION_SKIP_LICENSE_CHECK = "skip-license-check";
    static constexpr StringLiteral OPTION_SKIP_PORTFILE_CHECK = "skip-portfile-check";
    static constexpr StringLiteral OPTION_VERBOSE = "verbose";

    enum class UpdateResult
    {
        Updated,
        NotUpdated
    };
    using VersionGitTree = std::pair<SchemedVersion, std::string>;

    void insert_version_to_json_object(Json::Object& obj, const Version& version, StringLiteral version_field)
    {
        obj.insert(version_field, Json::Value::string(version.text()));
        obj.insert("port-version", Json::Value::integer(version.port_version()));
    }

    void insert_schemed_version_to_json_object(Json::Object& obj, const SchemedVersion& version)
    {
        if (version.scheme == VersionScheme::Relaxed)
        {
            return insert_version_to_json_object(obj, version.version, VERSION_RELAXED);
        }

        if (version.scheme == VersionScheme::Semver)
        {
            return insert_version_to_json_object(obj, version.version, VERSION_SEMVER);
        }

        if (version.scheme == VersionScheme::Date)
        {
            return insert_version_to_json_object(obj, version.version, VERSION_DATE);
        }

        if (version.scheme == VersionScheme::String)
        {
            return insert_version_to_json_object(obj, version.version, VERSION_STRING);
        }
        Checks::unreachable(VCPKG_LINE_INFO);
    }

    static Json::Object serialize_baseline(const std::map<std::string, Version, std::less<>>& baseline)
    {
        Json::Object port_entries_obj;
        for (auto&& kv_pair : baseline)
        {
            Json::Object baseline_version_obj;
            insert_version_to_json_object(baseline_version_obj, kv_pair.second, BASELINE);
            port_entries_obj.insert(kv_pair.first, baseline_version_obj);
        }

        Json::Object baseline_obj;
        baseline_obj.insert("default", port_entries_obj);
        return baseline_obj;
    }

    static Json::Object serialize_versions(const std::vector<VersionGitTree>& versions)
    {
        Json::Array versions_array;
        for (auto&& version : versions)
        {
            Json::Object version_obj;
            version_obj.insert("git-tree", Json::Value::string(version.second));
            insert_schemed_version_to_json_object(version_obj, version.first);
            versions_array.push_back(std::move(version_obj));
        }

        Json::Object output_object;
        output_object.insert("versions", versions_array);
        return output_object;
    }

    static void write_baseline_file(Filesystem& fs,
                                    const std::map<std::string, Version, std::less<>>& baseline_map,
                                    const Path& output_path)
    {
        auto new_path = output_path + ".tmp";
        fs.create_directories(output_path.parent_path(), VCPKG_LINE_INFO);
        fs.write_contents(new_path, Json::stringify(serialize_baseline(baseline_map)), VCPKG_LINE_INFO);
        fs.rename(new_path, output_path, VCPKG_LINE_INFO);
    }

    static void write_versions_file(Filesystem& fs,
                                    const std::vector<VersionGitTree>& versions,
                                    const Path& output_path)
    {
        auto new_path = output_path + ".tmp";
        fs.create_directories(output_path.parent_path(), VCPKG_LINE_INFO);
        fs.write_contents(new_path, Json::stringify(serialize_versions(versions)), VCPKG_LINE_INFO);
        fs.rename(new_path, output_path, VCPKG_LINE_INFO);
    }

    static UpdateResult update_baseline_version(const VcpkgPaths& paths,
                                                const std::string& port_name,
                                                const Version& version,
                                                const Path& baseline_path,
                                                std::map<std::string, vcpkg::Version, std::less<>>& baseline_map,
                                                bool print_success)
    {
        auto& fs = paths.get_filesystem();

        auto it = baseline_map.find(port_name);
        if (it != baseline_map.end())
        {
            auto& baseline_version = it->second;
            if (baseline_version == version)
            {
                if (print_success)
                {
                    msg::println(Color::success,
                                 msgAddVersionVersionAlreadyInFile,
                                 msg::version = version,
                                 msg::path = baseline_path);
                }
                return UpdateResult::NotUpdated;
            }
            baseline_version = version;
        }
        else
        {
            baseline_map.emplace(port_name, version);
        }

        write_baseline_file(fs, baseline_map, baseline_path);
        if (print_success)
        {
            msg::println(
                Color::success, msgAddVersionAddedVersionToFile, msg::version = version, msg::path = baseline_path);
        }
        return UpdateResult::Updated;
    }

    static UpdateResult update_version_db_file(const VcpkgPaths& paths,
                                               const std::string& port_name,
                                               const SchemedVersion& port_version,
                                               const std::string& git_tree,
                                               const Path& version_db_file_path,
                                               bool overwrite_version,
                                               bool print_success,
                                               bool keep_going,
                                               bool skip_version_format_check,
                                               bool skip_license_check,
                                               bool skip_portfile_check,
                                               SourceControlFileAndLocation& scf)
    {
        auto& fs = paths.get_filesystem();
        const auto lint_port = [=, &scf, &fs]() {
            Lint::Status status = Lint::Status::Ok;
            if (!skip_version_format_check)
            {
                if (Lint::check_used_version_scheme(*scf.source_control_file, Lint::Fix::NO) == Lint::Status::Problem)
                {
                    status = Lint::Status::Problem;
                    msg::println(msgAddVersionDisableCheck, msg::option = OPTION_SKIP_VERSION_FORMAT_CHECK);
                }
            }
            if (!skip_license_check)
            {
                if (Lint::check_license_expression(*scf.source_control_file, Lint::Fix::NO) == Lint::Status::Problem)
                {
                    status = Lint::Status::Problem;
                    msg::println(msgAddVersionDisableCheck, msg::option = OPTION_SKIP_LICENSE_CHECK);
                }
            }
            if (!skip_portfile_check)
            {
                if (Lint::check_portfile_deprecated_functions(fs, scf, Lint::Fix::NO) == Lint::Status::Problem)
                {
                    status = Lint::Status::Problem;
                    msg::println(msgAddVersionDisableCheck, msg::option = OPTION_SKIP_PORTFILE_CHECK);
                }
            }
            Checks::msg_check_exit(
                VCPKG_LINE_INFO, status == Lint::Status::Ok, msgAddVersionLintPort, msg::package_name = port_name);
        };
        if (!fs.exists(version_db_file_path, IgnoreErrors{}))
        {
            lint_port();
            std::vector<VersionGitTree> new_entry{{port_version, git_tree}};
            write_versions_file(fs, new_entry, version_db_file_path);
            if (print_success)
            {
                msg::println(Color::success,
                             msg::format(msgAddVersionAddedVersionToFile,
                                         msg::version = port_version.version,
                                         msg::path = version_db_file_path)
                                 .append_raw(" ")
                                 .append(msgAddVersionNewFile));
            }
            return UpdateResult::Updated;
        }

        auto maybe_versions = get_builtin_versions(paths, port_name);
        if (auto versions = maybe_versions.get())
        {
            const auto& versions_end = versions->end();

            auto found_same_sha = std::find_if(
                versions->begin(), versions_end, [&](auto&& entry) -> bool { return entry.second == git_tree; });
            if (found_same_sha != versions_end)
            {
                if (found_same_sha->first.version == port_version.version)
                {
                    if (print_success)
                    {
                        msg::println(Color::success,
                                     msgAddVersionVersionAlreadyInFile,
                                     msg::version = port_version.version,
                                     msg::path = version_db_file_path);
                    }
                    return UpdateResult::NotUpdated;
                }
                msg::println_warning(msg::format(msgAddVersionPortFilesShaUnchanged,
                                                 msg::package_name = port_name,
                                                 msg::version = found_same_sha->first.version)
                                         .append_raw("\n-- SHA: ")
                                         .append_raw(git_tree)
                                         .append_raw("\n-- ")
                                         .append(msgAddVersionCommitChangesReminder)
                                         .append_raw("\n***")
                                         .append(msgAddVersionNoFilesUpdated)
                                         .append_raw("***"));
                if (keep_going) return UpdateResult::NotUpdated;
                Checks::exit_fail(VCPKG_LINE_INFO);
            }

            auto it = std::find_if(
                versions->begin(), versions_end, [&](const std::pair<SchemedVersion, std::string>& entry) -> bool {
                    return entry.first.version == port_version.version;
                });

            if (it != versions_end)
            {
                if (!overwrite_version)
                {
                    msg::println_error(
                        msg::format(msgAddVersionPortFilesShaChanged, msg::package_name = port_name)
                            .append_raw('\n')
                            .append(msgAddVersionVersionIs, msg::version = port_version.version)
                            .append_raw('\n')
                            .append(msgAddVersionOldShaIs, msg::value = it->second)
                            .append_raw('\n')
                            .append(msgAddVersionNewShaIs, msg::value = git_tree)
                            .append_raw('\n')
                            .append(msgAddVersionUpdateVersionReminder)
                            .append_raw('\n')
                            .append(msgAddVersionOverwriteOptionSuggestion, msg::option = OPTION_OVERWRITE_VERSION)
                            .append_raw("\n***")
                            .append(msgAddVersionNoFilesUpdated)
                            .append_raw("***"));
                    if (keep_going) return UpdateResult::NotUpdated;
                    Checks::exit_fail(VCPKG_LINE_INFO);
                }

                it->first = port_version;
                it->second = git_tree;
            }
            else
            {
                versions->insert(versions->begin(), std::make_pair(port_version, git_tree));
            }

            lint_port();

            write_versions_file(fs, *versions, version_db_file_path);
            if (print_success)
            {
                msg::println(Color::success,
                             msgAddVersionAddedVersionToFile,
                             msg::version = port_version.version,
                             msg::path = version_db_file_path);
            }
            return UpdateResult::Updated;
        }

        msg::println_error(msg::format(msgAddVersionUnableToParseVersionsFile, msg::path = version_db_file_path)
                               .append_raw('\n')
                               .append_raw(maybe_versions.error()));
        Checks::exit_fail(VCPKG_LINE_INFO);
    }
}

namespace vcpkg::Commands::AddVersion
{
    const CommandSwitch COMMAND_SWITCHES[] = {
<<<<<<< HEAD
        {OPTION_ALL, "Process versions for all ports."},
        {OPTION_OVERWRITE_VERSION, "Overwrite `git-tree` of an existing version."},
        {OPTION_SKIP_FORMATTING_CHECK, "Skips the formatting check of vcpkg.json files."},
        {OPTION_SKIP_VERSION_FORMAT_CHECK, "Skips the version format check."},
        {OPTION_SKIP_LICENSE_CHECK, "Skips the license expression check."},
        {OPTION_SKIP_PORTFILE_CHECK, "Skips the portfile.cmake check."},
        {OPTION_VERBOSE, "Print success messages instead of just errors."},
=======
        {OPTION_ALL, []() { return msg::format(msgCmdAddVersionOptAll); }},
        {OPTION_OVERWRITE_VERSION, []() { return msg::format(msgCmdAddVersionOptOverwriteVersion); }},
        {OPTION_SKIP_FORMATTING_CHECK, []() { return msg::format(msgCmdAddVersionOptSkipFormatChk); }},
        {OPTION_SKIP_VERSION_FORMAT_CHECK, []() { return msg::format(msgCmdAddVersionOptSkipVersionFormatChk); }},
        {OPTION_VERBOSE, []() { return msg::format(msgCmdAddVersionOptVerbose); }},
>>>>>>> f1c30f66
    };

    const CommandStructure COMMAND_STRUCTURE{
        create_example_string(R"###(x-add-version <port name>)###"),
        0,
        1,
        {{COMMAND_SWITCHES}, {}, {}},
        nullptr,
    };

    void perform_and_exit(const VcpkgCmdArguments& args, const VcpkgPaths& paths)
    {
        auto parsed_args = args.parse_arguments(COMMAND_STRUCTURE);
        const bool add_all = Util::Sets::contains(parsed_args.switches, OPTION_ALL);
        const bool overwrite_version = Util::Sets::contains(parsed_args.switches, OPTION_OVERWRITE_VERSION);
        const bool skip_formatting_check = Util::Sets::contains(parsed_args.switches, OPTION_SKIP_FORMATTING_CHECK);
        const bool skip_version_format_check =
            Util::Sets::contains(parsed_args.switches, OPTION_SKIP_VERSION_FORMAT_CHECK);
        const bool skip_license_check = Util::Sets::contains(parsed_args.switches, OPTION_SKIP_LICENSE_CHECK);
        const bool skip_portfile_check = Util::Sets::contains(parsed_args.switches, OPTION_SKIP_PORTFILE_CHECK);
        const bool verbose = !add_all || Util::Sets::contains(parsed_args.switches, OPTION_VERBOSE);

        auto& fs = paths.get_filesystem();
        auto baseline_path = paths.builtin_registry_versions / "baseline.json";
        if (!fs.exists(baseline_path, IgnoreErrors{}))
        {
            Checks::msg_exit_with_error(VCPKG_LINE_INFO, msgAddVersionFileNotFound, msg::path = baseline_path);
        }

        std::vector<std::string> port_names;
        if (!args.command_arguments.empty())
        {
            if (add_all)
            {
                msg::println_warning(msgAddVersionIgnoringOptionAll, msg::option = OPTION_ALL);
            }
            port_names.emplace_back(args.command_arguments[0]);
        }
        else
        {
            Checks::msg_check_exit(VCPKG_LINE_INFO,
                                   add_all,
                                   msgAddVersionUseOptionAll,
                                   msg::command_name = "x-add-version",
                                   msg::option = OPTION_ALL);

            for (auto&& port_dir : fs.get_directories_non_recursive(paths.builtin_ports_directory(), VCPKG_LINE_INFO))
            {
                port_names.emplace_back(port_dir.stem().to_string());
            }
        }

        auto baseline_map = [&]() -> std::map<std::string, vcpkg::Version, std::less<>> {
            if (!fs.exists(baseline_path, IgnoreErrors{}))
            {
                std::map<std::string, vcpkg::Version, std::less<>> ret;
                return ret;
            }
            auto maybe_baseline_map = vcpkg::get_builtin_baseline(paths);
            return maybe_baseline_map.value_or_exit(VCPKG_LINE_INFO);
        }();

        // Get tree-ish from local repository state.
        auto maybe_git_tree_map = paths.git_get_local_port_treeish_map();
        auto git_tree_map = maybe_git_tree_map.value_or_exit(VCPKG_LINE_INFO);

        // Find ports with uncommited changes
        std::set<std::string> changed_ports;
        auto git_config = paths.git_builtin_config();
        auto maybe_changes = git_ports_with_uncommitted_changes(git_config);
        if (auto changes = maybe_changes.get())
        {
            changed_ports.insert(changes->begin(), changes->end());
        }
        else if (verbose)
        {
            msg::println_warning(msgAddVersionDetectLocalChangesError);
        }

        for (auto&& port_name : port_names)
        {
            auto port_dir = paths.builtin_ports_directory() / port_name;

            if (!fs.exists(port_dir, IgnoreErrors{}))
            {
                msg::println_error(msgAddVersionPortDoesNotExist, msg::package_name = port_name);
                Checks::check_exit(VCPKG_LINE_INFO, !add_all);
                continue;
            }

            auto maybe_scf = Paragraphs::try_load_port(fs, paths.builtin_ports_directory() / port_name);
            if (!maybe_scf)
            {
                msg::println_error(msgAddVersionLoadPortFailed, msg::package_name = port_name);
                print_error_message(maybe_scf.error());
                Checks::check_exit(VCPKG_LINE_INFO, !add_all);
                continue;
            }

            SourceControlFileAndLocation scf{std::move(maybe_scf.value_or_exit(VCPKG_LINE_INFO)),
                                             paths.builtin_ports_directory() / port_name};

            if (!skip_formatting_check)
            {
                // check if manifest file is property formatted
                const auto path_to_manifest = paths.builtin_ports_directory() / port_name / "vcpkg.json";
                if (fs.exists(path_to_manifest, IgnoreErrors{}))
                {
                    const auto current_file_content = fs.read_contents(path_to_manifest, VCPKG_LINE_INFO);
                    const auto json = serialize_manifest(*scf.source_control_file);
                    const auto formatted_content = Json::stringify(json);
                    if (current_file_content != formatted_content)
                    {
                        auto command_line = fmt::format("vcpkg format-manifest ports/{}/vcpkg.json", port_name);
                        msg::println_error(
                            msg::format(msgAddVersionPortHasImproperFormat, msg::package_name = port_name)
                                .append_raw('\n')
                                .append(msgAddVersionFormatPortSuggestion, msg::command_line = command_line)
                                .append_raw('\n')
                                .append(msgAddVersionCommitResultReminder)
                                .append_raw('\n'));
                        Checks::check_exit(VCPKG_LINE_INFO, !add_all);
                        continue;
                    }
                }
            }

            // find local uncommitted changes on port
            if (Util::Sets::contains(changed_ports, port_name))
            {
                msg::println_warning(msgAddVersionUncommittedChanges, msg::package_name = port_name);
            }

            const auto& schemed_version = scf.source_control_file->to_schemed_version();

            auto git_tree_it = git_tree_map.find(port_name);
            if (git_tree_it == git_tree_map.end())
            {
                msg::println_warning(msg::format(msgAddVersionNoGitSha, msg::package_name = port_name)
                                         .append_raw("\n-- ")
                                         .append(msgAddVersionCommitChangesReminder)
                                         .append_raw("\n***")
                                         .append(msgAddVersionNoFilesUpdated)
                                         .append_raw("***"));
                if (add_all) continue;
                Checks::exit_fail(VCPKG_LINE_INFO);
            }
            const auto& git_tree = git_tree_it->second;

            char prefix[] = {port_name[0], '-', '\0'};
            auto port_versions_path = paths.builtin_registry_versions / prefix / Strings::concat(port_name, ".json");
            auto updated_versions_file = update_version_db_file(paths,
                                                                port_name,
                                                                schemed_version,
                                                                git_tree,
                                                                port_versions_path,
                                                                overwrite_version,
                                                                verbose,
                                                                add_all,
                                                                skip_version_format_check,
                                                                skip_license_check,
                                                                skip_portfile_check,
                                                                scf);
            auto updated_baseline_file = update_baseline_version(
                paths, port_name, schemed_version.version, baseline_path, baseline_map, verbose);
            if (verbose && updated_versions_file == UpdateResult::NotUpdated &&
                updated_baseline_file == UpdateResult::NotUpdated)
            {
                msg::println(msgAddVersionNoFilesUpdatedForPort, msg::package_name = port_name);
            }
        }
        Checks::exit_success(VCPKG_LINE_INFO);
    }

    void AddVersionCommand::perform_and_exit(const VcpkgCmdArguments& args, const VcpkgPaths& paths) const
    {
        AddVersion::perform_and_exit(args, paths);
    }
}<|MERGE_RESOLUTION|>--- conflicted
+++ resolved
@@ -315,21 +315,13 @@
 namespace vcpkg::Commands::AddVersion
 {
     const CommandSwitch COMMAND_SWITCHES[] = {
-<<<<<<< HEAD
-        {OPTION_ALL, "Process versions for all ports."},
-        {OPTION_OVERWRITE_VERSION, "Overwrite `git-tree` of an existing version."},
-        {OPTION_SKIP_FORMATTING_CHECK, "Skips the formatting check of vcpkg.json files."},
-        {OPTION_SKIP_VERSION_FORMAT_CHECK, "Skips the version format check."},
-        {OPTION_SKIP_LICENSE_CHECK, "Skips the license expression check."},
-        {OPTION_SKIP_PORTFILE_CHECK, "Skips the portfile.cmake check."},
-        {OPTION_VERBOSE, "Print success messages instead of just errors."},
-=======
         {OPTION_ALL, []() { return msg::format(msgCmdAddVersionOptAll); }},
         {OPTION_OVERWRITE_VERSION, []() { return msg::format(msgCmdAddVersionOptOverwriteVersion); }},
         {OPTION_SKIP_FORMATTING_CHECK, []() { return msg::format(msgCmdAddVersionOptSkipFormatChk); }},
         {OPTION_SKIP_VERSION_FORMAT_CHECK, []() { return msg::format(msgCmdAddVersionOptSkipVersionFormatChk); }},
+        {OPTION_SKIP_LICENSE_CHECK, []() { return msg::format(msgCmdAddVersionOptSkipLicenseChk); }},
+        {OPTION_SKIP_PORTFILE_CHECK, []() { return msg::format(msgCmdAddVersionOptSkipPortfileChk); }},
         {OPTION_VERBOSE, []() { return msg::format(msgCmdAddVersionOptVerbose); }},
->>>>>>> f1c30f66
     };
 
     const CommandStructure COMMAND_STRUCTURE{
