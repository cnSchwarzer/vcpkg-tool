#include <vcpkg/base/json.h>
#include <vcpkg/base/messages.h>
#include <vcpkg/base/system.debug.h>

using namespace vcpkg;

namespace vcpkg::msg
{
    REGISTER_MESSAGE(SeeURL);
    REGISTER_MESSAGE(NoteMessage);
    REGISTER_MESSAGE(WarningMessage);
    REGISTER_MESSAGE(ErrorMessage);
    REGISTER_MESSAGE(InternalErrorMessage);
    REGISTER_MESSAGE(InternalErrorMessageContact);
    REGISTER_MESSAGE(BothYesAndNoOptionSpecifiedError);

    // basic implementation - the write_unlocalized_text_to_stdout
#if defined(_WIN32)
    static bool is_console(HANDLE h)
    {
        DWORD mode = 0;
        // GetConsoleMode succeeds iff `h` is a console
        // we do not actually care about the mode of the console
        return GetConsoleMode(h, &mode);
    }

    static void check_write(BOOL success)
    {
        if (!success)
        {
            ::fwprintf(stderr, L"[DEBUG] Failed to write to stdout: %lu\n", GetLastError());
            std::abort();
        }
    }
    static DWORD size_to_write(::size_t size) { return size > MAXDWORD ? MAXDWORD : static_cast<DWORD>(size); }

    static void write_unlocalized_text_impl(Color c, StringView sv, HANDLE the_handle, bool is_console)
    {
        if (sv.empty()) return;

        if (is_console)
        {
            WORD original_color = 0;
            if (c != Color::none)
            {
                CONSOLE_SCREEN_BUFFER_INFO console_screen_buffer_info{};
                ::GetConsoleScreenBufferInfo(the_handle, &console_screen_buffer_info);
                original_color = console_screen_buffer_info.wAttributes;
                ::SetConsoleTextAttribute(the_handle, static_cast<WORD>(c) | (original_color & 0xF0));
            }

            auto as_wstr = Strings::to_utf16(sv);

            const wchar_t* pointer = as_wstr.data();
            ::size_t size = as_wstr.size();

            while (size != 0)
            {
                DWORD written = 0;
                check_write(::WriteConsoleW(the_handle, pointer, size_to_write(size), &written, nullptr));
                pointer += written;
                size -= written;
            }

            if (c != Color::none)
            {
                ::SetConsoleTextAttribute(the_handle, original_color);
            }
        }
        else
        {
            const char* pointer = sv.data();
            ::size_t size = sv.size();

            while (size != 0)
            {
                DWORD written = 0;
                check_write(::WriteFile(the_handle, pointer, size_to_write(size), &written, nullptr));
                pointer += written;
                size -= written;
            }
        }
    }

    void write_unlocalized_text_to_stdout(Color c, StringView sv)
    {
        static const HANDLE stdout_handle = ::GetStdHandle(STD_OUTPUT_HANDLE);
        static const bool stdout_is_console = is_console(stdout_handle);
        return write_unlocalized_text_impl(c, sv, stdout_handle, stdout_is_console);
    }

    void write_unlocalized_text_to_stderr(Color c, StringView sv)
    {
        static const HANDLE stderr_handle = ::GetStdHandle(STD_ERROR_HANDLE);
        static const bool stderr_is_console = is_console(stderr_handle);
        return write_unlocalized_text_impl(c, sv, stderr_handle, stderr_is_console);
    }
#else
    static void write_all(const char* ptr, size_t to_write, int fd)
    {
        while (to_write != 0)
        {
            auto written = ::write(fd, ptr, to_write);
            if (written == -1)
            {
                ::fprintf(stderr, "[DEBUG] Failed to print to stdout: %d\n", errno);
                std::abort();
            }
            ptr += written;
            to_write -= written;
        }
    }

    static void write_unlocalized_text_impl(Color c, StringView sv, int fd, bool is_a_tty)
    {
        static constexpr char reset_color_sequence[] = {'\033', '[', '0', 'm'};

        if (sv.empty()) return;

        bool reset_color = false;
        if (is_a_tty && c != Color::none)
        {
            reset_color = true;

            const char set_color_sequence[] = {'\033', '[', '9', static_cast<char>(c), 'm'};
            write_all(set_color_sequence, sizeof(set_color_sequence), fd);
        }

        write_all(sv.data(), sv.size(), fd);

        if (reset_color)
        {
            write_all(reset_color_sequence, sizeof(reset_color_sequence), fd);
        }
    }

    void write_unlocalized_text_to_stdout(Color c, StringView sv)
    {
        static bool is_a_tty = ::isatty(STDOUT_FILENO);
        return write_unlocalized_text_impl(c, sv, STDOUT_FILENO, is_a_tty);
    }

    void write_unlocalized_text_to_stderr(Color c, StringView sv)
    {
        static bool is_a_tty = ::isatty(STDERR_FILENO);
        return write_unlocalized_text_impl(c, sv, STDERR_FILENO, is_a_tty);
    }
#endif

    namespace
    {
        struct Messages
        {
            // this is basically a SoA - each index is:
            // {
            //   name
            //   default_string
            //   localization_comment
            //   localized_string
            // }
            // requires: names.size() == default_strings.size() == localized_strings.size()
            std::vector<StringLiteral> names;
            std::vector<StringLiteral> default_strings;     // const after startup
            std::vector<ZStringView> localization_comments; // const after startup

            bool initialized = false;
            std::vector<std::string> localized_strings;
        };

        // to avoid static initialization order issues,
        // everything that needs the messages needs to get it from this function
        Messages& messages()
        {
            static Messages m;
            return m;
        }
    }

    void threadunsafe_initialize_context()
    {
        Messages& m = messages();
        if (m.initialized)
        {
            write_unlocalized_text_to_stdout(
                Color::error, "double-initialized message context; this is a very serious bug in vcpkg\n");
            Checks::exit_fail(VCPKG_LINE_INFO);
        }
        m.localized_strings.resize(m.names.size());
        m.initialized = true;

        std::set<StringLiteral, std::less<>> names_set(m.names.begin(), m.names.end());
        if (names_set.size() < m.names.size())
        {
            // This will not trigger on any correct code path, so it's fine to use a naive O(n^2)
            for (size_t i = 0; i < m.names.size() - 1; ++i)
            {
                for (size_t j = i + 1; j < m.names.size(); ++j)
                {
                    if (msg::detail::get_message_name(i) == msg::detail::get_message_name(j))
                    {
                        write_unlocalized_text_to_stdout(
                            Color::error,
                            fmt::format("INTERNAL ERROR: localization message '{}' has been declared multiple times\n",
                                        msg::detail::get_message_name(i)));
                        write_unlocalized_text_to_stdout(Color::error, "INTERNAL ERROR: first message:\n");
                        write_unlocalized_text_to_stdout(Color::none, m.default_strings[i]);
                        write_unlocalized_text_to_stdout(Color::error, "\nINTERNAL ERROR: second message:\n");
                        write_unlocalized_text_to_stdout(Color::none, m.default_strings[j]);
                        write_unlocalized_text_to_stdout(Color::none, "\n");
                        ::abort();
                    }
                }
            }
            Checks::unreachable(VCPKG_LINE_INFO);
        }
    }
    static void load_from_message_map(const Json::Object& message_map)
    {
        Messages& m = messages();
        std::vector<std::string> names_without_localization;

        for (::size_t index = 0; index < m.names.size(); ++index)
        {
            const StringView name = msg::detail::get_message_name(index);
            if (auto p = message_map.get(msg::detail::get_message_name(index)))
            {
                m.localized_strings[index] = p->string(VCPKG_LINE_INFO).to_string();
            }
            else if (Debug::g_debugging)
            {
                // we only want to print these in debug
                names_without_localization.emplace_back(name);
            }
        }

        if (!names_without_localization.empty())
        {
            println(Color::warning, msgNoLocalizationForMessages);
            for (const auto& name : names_without_localization)
            {
                write_unlocalized_text_to_stdout(Color::warning, fmt::format("    - {}\n", name));
            }
        }
    }

    static std::string locale_file_name(StringView language)
    {
        std::string filename = "messages.";
        filename.append(language.begin(), language.end()).append(".json");
        return filename;
    }

    void threadunsafe_initialize_context(const Filesystem& fs, StringView language, const Path& locale_base)
    {
        threadunsafe_initialize_context();

        auto path_to_locale = locale_base / locale_file_name(language);

        auto message_map = Json::parse_file(VCPKG_LINE_INFO, fs, path_to_locale);
        if (!message_map.first.is_object())
        {
            write_unlocalized_text_to_stdout(
                Color::error,
                fmt::format("Invalid locale file '{}' - locale file must be an object.\n", path_to_locale));
            Checks::exit_fail(VCPKG_LINE_INFO);
        }

        load_from_message_map(message_map.first.object(VCPKG_LINE_INFO));
    }

    ::size_t detail::number_of_messages() { return messages().names.size(); }

    ::size_t detail::startup_register_message(StringLiteral name, StringLiteral format_string, ZStringView comment)
    {
        Messages& m = messages();
        const auto res = m.names.size();
        m.names.push_back(name);
        m.default_strings.push_back(format_string);
        m.localization_comments.push_back(comment);
        return res;
    }

    StringView detail::get_format_string(::size_t index)
    {
        Messages& m = messages();
        Checks::check_exit(VCPKG_LINE_INFO, m.localized_strings.size() == m.default_strings.size());
        Checks::check_exit(VCPKG_LINE_INFO, index < m.default_strings.size());
        const auto& localized = m.localized_strings[index];
        if (localized.empty())
        {
            return m.default_strings[index];
        }
        else
        {
            return localized;
        }
    }
    StringView detail::get_message_name(::size_t index)
    {
        Messages& m = messages();
        Checks::check_exit(VCPKG_LINE_INFO, index < m.names.size());
        return m.names[index];
    }
    StringView detail::get_default_format_string(::size_t index)
    {
        Messages& m = messages();
        Checks::check_exit(VCPKG_LINE_INFO, index < m.default_strings.size());
        return m.default_strings[index];
    }
    StringView detail::get_localization_comment(::size_t index)
    {
        Messages& m = messages();
        Checks::check_exit(VCPKG_LINE_INFO, index < m.localization_comments.size());
        return m.localization_comments[index];
    }

    LocalizedString detail::internal_vformat(::size_t index, fmt::format_args args)
    {
        const auto fmt_string = get_format_string(index);
        try
        {
            return LocalizedString::from_raw(fmt::vformat({fmt_string.data(), fmt_string.size()}, args));
        }
        catch (...)
        {
            const auto default_format_string = get_default_format_string(index);
            try
            {
                return LocalizedString::from_raw(
                    fmt::vformat({default_format_string.data(), default_format_string.size()}, args));
            }
            catch (...)
            {
                ::fprintf(stderr,
                          "INTERNAL ERROR: failed to format default format string for index %zu\nformat string: %.*s\n",
                          index,
                          (int)default_format_string.size(),
                          default_format_string.data());
                Checks::exit_fail(VCPKG_LINE_INFO);
            }
        }
    }

    void println_warning(const LocalizedString& s)
    {
        print(Color::warning, format(msgWarningMessage).append(s).append_raw('\n'));
    }

    void println_error(const LocalizedString& s)
    {
        print(Color::error, format(msgErrorMessage).append(s).append_raw('\n'));
    }
}

namespace
{
    struct NullMessageSink : MessageSink
    {
        virtual void print(Color, StringView) override { }
    };

    NullMessageSink null_sink_instance;

    struct StdOutMessageSink : MessageSink
    {
        virtual void print(Color c, StringView sv) override { msg::write_unlocalized_text_to_stdout(c, sv); }
    };

    StdOutMessageSink stdout_sink_instance;

    struct StdErrMessageSink : MessageSink
    {
        virtual void print(Color c, StringView sv) override { msg::write_unlocalized_text_to_stderr(c, sv); }
    };

    StdErrMessageSink stderr_sink_instance;
}

namespace vcpkg
{

    MessageSink& null_sink = null_sink_instance;
    MessageSink& stderr_sink = stderr_sink_instance;
    MessageSink& stdout_sink = stdout_sink_instance;

    REGISTER_MESSAGE(AddArtifactOnlyOne);
    REGISTER_MESSAGE(AddCommandFirstArg);
    REGISTER_MESSAGE(AddFirstArgument);
    REGISTER_MESSAGE(AddingCompletionEntry);
    REGISTER_MESSAGE(AdditionalPackagesToExport);
    REGISTER_MESSAGE(AdditionalPackagesToRemove);
    REGISTER_MESSAGE(AddPortRequiresManifest);
    REGISTER_MESSAGE(AddPortSucceeded);
    REGISTER_MESSAGE(AddRecurseOption);
    REGISTER_MESSAGE(AddTripletExpressionNotAllowed);
    REGISTER_MESSAGE(AddVersionAddedVersionToFile);
    REGISTER_MESSAGE(AddVersionCommitChangesReminder);
    REGISTER_MESSAGE(AddVersionCommitResultReminder);
    REGISTER_MESSAGE(AddVersionDetectLocalChangesError);
    REGISTER_MESSAGE(AddVersionDisableCheck);
    REGISTER_MESSAGE(AddVersionFileNotFound);
    REGISTER_MESSAGE(AddVersionFormatPortSuggestion);
    REGISTER_MESSAGE(AddVersionIgnoringOptionAll);
    REGISTER_MESSAGE(AddVersionLoadPortFailed);
    REGISTER_MESSAGE(AddVersionLintPort);
    REGISTER_MESSAGE(AddVersionNewFile);
    REGISTER_MESSAGE(AddVersionNewShaIs);
    REGISTER_MESSAGE(AddVersionNoFilesUpdated);
    REGISTER_MESSAGE(AddVersionNoFilesUpdatedForPort);
    REGISTER_MESSAGE(AddVersionNoGitSha);
    REGISTER_MESSAGE(AddVersionOldShaIs);
    REGISTER_MESSAGE(AddVersionOverwriteOptionSuggestion);
    REGISTER_MESSAGE(AddVersionPortDoesNotExist);
    REGISTER_MESSAGE(AddVersionPortFilesShaChanged);
    REGISTER_MESSAGE(AddVersionPortFilesShaUnchanged);
    REGISTER_MESSAGE(AddVersionPortHasImproperFormat);
    REGISTER_MESSAGE(AddVersionUnableToParseVersionsFile);
    REGISTER_MESSAGE(AddVersionUncommittedChanges);
    REGISTER_MESSAGE(AddVersionUpdateVersionReminder);
    REGISTER_MESSAGE(AddVersionUseOptionAll);
    REGISTER_MESSAGE(AddVersionVersionAlreadyInFile);
    REGISTER_MESSAGE(AddVersionVersionIs);
    REGISTER_MESSAGE(AllFormatArgsRawArgument);
    REGISTER_MESSAGE(AllFormatArgsUnbalancedBraces);
    REGISTER_MESSAGE(AllPackagesAreUpdated);
    REGISTER_MESSAGE(AlreadyInstalled);
    REGISTER_MESSAGE(AlreadyInstalledNotHead);
    REGISTER_MESSAGE(AndroidHomeDirMissingProps);
    REGISTER_MESSAGE(AnotherInstallationInProgress);
    REGISTER_MESSAGE(AppliedUserIntegration);
    REGISTER_MESSAGE(ArtifactsOptionIncompatibility);
    REGISTER_MESSAGE(AssetSourcesArg);
    REGISTER_MESSAGE(AttemptingToFetchPackagesFromVendor);
    REGISTER_MESSAGE(AuthenticationMayRequireManualAction);
    REGISTER_MESSAGE(AutomaticLinkingForMSBuildProjects);
    REGISTER_MESSAGE(AutoSettingEnvVar);
    REGISTER_MESSAGE(BaselineFileNoDefaultField);
    REGISTER_MESSAGE(BaselineMissingDefault);
    REGISTER_MESSAGE(AvailableArchitectureTriplets);
    REGISTER_MESSAGE(AvailableHelpTopics);
    REGISTER_MESSAGE(BinarySourcesArg);
    REGISTER_MESSAGE(BuildAlreadyInstalled);
    REGISTER_MESSAGE(BuildDependenciesMissing);
    REGISTER_MESSAGE(BuildingFromHead);
    REGISTER_MESSAGE(BuildingPackage);
    REGISTER_MESSAGE(BuildingPackageFailed);
    REGISTER_MESSAGE(BuildingPackageFailedDueToMissingDeps);
    REGISTER_MESSAGE(BuildResultBuildFailed);
    REGISTER_MESSAGE(BuildResultCacheMissing);
    REGISTER_MESSAGE(BuildResultCascadeDueToMissingDependencies);
    REGISTER_MESSAGE(BuildResultDownloaded);
    REGISTER_MESSAGE(BuildResultExcluded);
    REGISTER_MESSAGE(BuildResultFileConflicts);
    REGISTER_MESSAGE(BuildResultPostBuildChecksFailed);
    REGISTER_MESSAGE(BuildResultRemoved);
    REGISTER_MESSAGE(BuildResultSucceeded);
    REGISTER_MESSAGE(BuildResultSummaryHeader);
    REGISTER_MESSAGE(BuildResultSummaryLine);
    REGISTER_MESSAGE(BuildTreesRootDir);
    REGISTER_MESSAGE(BuildTroubleshootingMessage1);
    REGISTER_MESSAGE(BuildTroubleshootingMessage2);
    REGISTER_MESSAGE(BuildTroubleshootingMessage3);
    REGISTER_MESSAGE(BuildTroubleshootingMessage4);
    REGISTER_MESSAGE(BuiltInTriplets);
    REGISTER_MESSAGE(ChecksFailedCheck);
    REGISTER_MESSAGE(ChecksUnreachableCode);
    REGISTER_MESSAGE(ChecksUpdateVcpkg);
    REGISTER_MESSAGE(CiBaselineAllowUnexpectedPassingRequiresBaseline);
    REGISTER_MESSAGE(CiBaselineDisallowedCascade);
    REGISTER_MESSAGE(CiBaselineRegression);
    REGISTER_MESSAGE(CiBaselineRegressionHeader);
    REGISTER_MESSAGE(CiBaselineUnexpectedPass);
    REGISTER_MESSAGE(ClearingContents);
    REGISTER_MESSAGE(CmakeTargetsExcluded);
    REGISTER_MESSAGE(CMakeTargetsUsage);
    REGISTER_MESSAGE(CMakeTargetsUsageHeuristicMessage);
    REGISTER_MESSAGE(CMakeToolChainFile);
    REGISTER_MESSAGE(CMakeUsingExportedLibs);
    REGISTER_MESSAGE(CommandFailed);
    REGISTER_MESSAGE(CommunityTriplets);
    REGISTER_MESSAGE(ComparingUtf8Decoders);
    REGISTER_MESSAGE(CompressFolderFailed);
<<<<<<< HEAD
    REGISTER_MESSAGE(ConflictingValuesForOption);
    REGISTER_MESSAGE(ConstraintViolation);
=======
    REGISTER_MESSAGE(ConflictingFiles);
    REGISTER_MESSAGE(ConflictingValuesForOption);
    REGISTER_MESSAGE(ConstraintViolation);
    REGISTER_MESSAGE(ContinueCodeUnitInStart);
>>>>>>> 206c1f97
    REGISTER_MESSAGE(ControlAndManifestFilesPresent);
    REGISTER_MESSAGE(ControlCharacterInString);
    REGISTER_MESSAGE(CopyrightIsDir);
    REGISTER_MESSAGE(CorruptedDatabase);
    REGISTER_MESSAGE(CorruptedInstallTree);
    REGISTER_MESSAGE(CouldNotDeduceNugetIdAndVersion);
    REGISTER_MESSAGE(CouldNotFindBaseline);
    REGISTER_MESSAGE(CouldNotFindBaselineForRepo);
    REGISTER_MESSAGE(CouldNotFindBaselineInCommit);
    REGISTER_MESSAGE(CouldNotFindGitTreeAtCommit);
    REGISTER_MESSAGE(CreatedNuGetPackage);
    REGISTER_MESSAGE(CreateFailureLogsDir);
    REGISTER_MESSAGE(CurlFailedToExecute);
    REGISTER_MESSAGE(CurlReturnedUnexpectedResponseCodes);
    REGISTER_MESSAGE(Creating7ZipArchive);
    REGISTER_MESSAGE(CreatingNugetPackage);
    REGISTER_MESSAGE(CreatingZipArchive);
    REGISTER_MESSAGE(CreationFailed);
    REGISTER_MESSAGE(CurlReportedUnexpectedResults);
    REGISTER_MESSAGE(DateTableHeader);
    REGISTER_MESSAGE(DefaultBrowserLaunched);
    REGISTER_MESSAGE(DefaultFlag);
    REGISTER_MESSAGE(DefaultPathToBinaries);
    REGISTER_MESSAGE(DeprecatedPrefabDebugOption);
    REGISTER_MESSAGE(DetectCompilerHash);
    REGISTER_MESSAGE(DocumentedFieldsSuggestUpdate);
    REGISTER_MESSAGE(DownloadAvailable);
    REGISTER_MESSAGE(DownloadedSources);
    REGISTER_MESSAGE(DownloadingVcpkgCeBundle);
    REGISTER_MESSAGE(DownloadingVcpkgCeBundleLatest);
    REGISTER_MESSAGE(DownloadingVcpkgStandaloneBundle);
    REGISTER_MESSAGE(DownloadingVcpkgStandaloneBundleLatest);
    REGISTER_MESSAGE(DownloadRootsDir);
    REGISTER_MESSAGE(DuplicateCommandOption);
    REGISTER_MESSAGE(DuplicatedKeyInObj);
    REGISTER_MESSAGE(DuplicateOptions);
    REGISTER_MESSAGE(ElapsedInstallTime);
    REGISTER_MESSAGE(ElapsedTimeForChecks);
    REGISTER_MESSAGE(EmailVcpkgTeam);
    REGISTER_MESSAGE(EmptyArg);
    REGISTER_MESSAGE(EmptyLicenseExpression);
    REGISTER_MESSAGE(EndOfStringInCodeUnit);
    REGISTER_MESSAGE(EnvStrFailedToExtract);
    REGISTER_MESSAGE(ErrorDetectingCompilerInfo);
    REGISTER_MESSAGE(ErrorIndividualPackagesUnsupported);
    REGISTER_MESSAGE(ErrorInvalidClassicModeOption);
    REGISTER_MESSAGE(ErrorInvalidManifestModeOption);
    REGISTER_MESSAGE(ErrorMessageMustUsePrintError);
    REGISTER_MESSAGE(ErrorMissingVcpkgRoot);
    REGISTER_MESSAGE(ErrorNoVSInstance);
    REGISTER_MESSAGE(ErrorNoVSInstanceAt);
    REGISTER_MESSAGE(ErrorNoVSInstanceFullVersion);
    REGISTER_MESSAGE(ErrorNoVSInstanceVersion);
    REGISTER_MESSAGE(ErrorParsingBinaryParagraph);
    REGISTER_MESSAGE(ErrorRequireBaseline);
    REGISTER_MESSAGE(ErrorRequirePackagesList);
    REGISTER_MESSAGE(ErrorsFound);
    REGISTER_MESSAGE(ErrorUnableToDetectCompilerInfo);
    REGISTER_MESSAGE(ErrorVcvarsUnsupported);
    REGISTER_MESSAGE(ErrorVsCodeNotFound);
    REGISTER_MESSAGE(ErrorVsCodeNotFoundPathExamined);
    REGISTER_MESSAGE(ErrorWhileFetchingBaseline);
    REGISTER_MESSAGE(ErrorWhileParsing);
    REGISTER_MESSAGE(ErrorWhileWriting);
    REGISTER_MESSAGE(ExceededRecursionDepth);
    REGISTER_MESSAGE(ExcludedPackage);
    REGISTER_MESSAGE(ExcludedPackages);
    REGISTER_MESSAGE(ExpectedAtMostOneSetOfTags);
    REGISTER_MESSAGE(ExpectedCascadeFailure);
    REGISTER_MESSAGE(ExpectedCharacterHere);
    REGISTER_MESSAGE(ExpectedDigitsAfterDecimal);
    REGISTER_MESSAGE(ExpectedFailOrSkip);
    REGISTER_MESSAGE(ExpectedOneSetOfTags);
    REGISTER_MESSAGE(ExpectedPortName);
    REGISTER_MESSAGE(ExpectedStatusField);
    REGISTER_MESSAGE(ExpectedTripletName);
    REGISTER_MESSAGE(ExpectedValueForOption);
    REGISTER_MESSAGE(ExportArchitectureReq);
    REGISTER_MESSAGE(Exported7zipArchive);
    REGISTER_MESSAGE(ExportedZipArchive);
    REGISTER_MESSAGE(ExportingAlreadyBuiltPackages);
    REGISTER_MESSAGE(ExportingMaintenanceTool);
    REGISTER_MESSAGE(ExportingPackage);
    REGISTER_MESSAGE(ExportPrefabRequiresAndroidTriplet);
    REGISTER_MESSAGE(ExportUnsupportedInManifest);
    REGISTER_MESSAGE(ExtendedDocumentationAtUrl);
    REGISTER_MESSAGE(FailedToCheckoutRepo);
    REGISTER_MESSAGE(FailedToDownloadFromMirrorSet);
    REGISTER_MESSAGE(FailedToExtract);
    REGISTER_MESSAGE(FailedToFindBaseline);
    REGISTER_MESSAGE(FailedToFindPortFeature);
    REGISTER_MESSAGE(FailedToFormatMissingFile);
    REGISTER_MESSAGE(FailedToLoadInstalledManifest);
    REGISTER_MESSAGE(FailedToLoadPort);
    REGISTER_MESSAGE(FailedToLoadPortFrom);
    REGISTER_MESSAGE(FailedToLocateSpec);
    REGISTER_MESSAGE(FailedToObtainDependencyVersion);
    REGISTER_MESSAGE(FailedToObtainLocalPortGitSha);
    REGISTER_MESSAGE(FailedToObtainPackageVersion);
    REGISTER_MESSAGE(FailedToParseCMakeConsoleOut);
    REGISTER_MESSAGE(FailedToParseControl);
    REGISTER_MESSAGE(FailedToParseJson);
    REGISTER_MESSAGE(FailedToParseManifest);
    REGISTER_MESSAGE(FailedToParseSerializedBinParagraph);
    REGISTER_MESSAGE(FailedToProvisionCe);
    REGISTER_MESSAGE(FailedToRead);
    REGISTER_MESSAGE(FailedToReadParagraph);
    REGISTER_MESSAGE(FailedToRemoveControl);
    REGISTER_MESSAGE(FailedToRunToolToDetermineVersion);
    REGISTER_MESSAGE(FailedToStoreBackToMirror);
    REGISTER_MESSAGE(FailedToStoreBinaryCache);
    REGISTER_MESSAGE(FailedToWriteManifest);
    REGISTER_MESSAGE(FailedVendorAuthentication);
    REGISTER_MESSAGE(FeedbackAppreciated);
    REGISTER_MESSAGE(FetchingBaselineInfo);
    REGISTER_MESSAGE(FetchingRegistryInfo);
    REGISTER_MESSAGE(FishCompletion);
    REGISTER_MESSAGE(FloatingPointConstTooBig);
    REGISTER_MESSAGE(FileNotFound);
    REGISTER_MESSAGE(FilesExported);
    REGISTER_MESSAGE(FileSystemOperationFailed);
    REGISTER_MESSAGE(FollowingPackagesMissingControl);
    REGISTER_MESSAGE(FollowingPackagesNotInstalled);
    REGISTER_MESSAGE(FollowingPackagesUpgraded);
    REGISTER_MESSAGE(ForceSystemBinariesOnWeirdPlatforms);
    REGISTER_MESSAGE(FormattedParseMessageExpression);
    REGISTER_MESSAGE(GeneratedConfiguration);
    REGISTER_MESSAGE(GeneratedInstaller);
    REGISTER_MESSAGE(GenerateMsgErrorParsingFormatArgs);
    REGISTER_MESSAGE(GenerateMsgIncorrectComment);
    REGISTER_MESSAGE(GenerateMsgNoArgumentValue);
    REGISTER_MESSAGE(GenerateMsgNoCommentValue);
    REGISTER_MESSAGE(GeneratingConfiguration);
    REGISTER_MESSAGE(GeneratingInstaller);
    REGISTER_MESSAGE(GeneratingRepo);
    REGISTER_MESSAGE(GetParseFailureInfo);
    REGISTER_MESSAGE(GitCommandFailed);
    REGISTER_MESSAGE(GitRegistryMustHaveBaseline);
    REGISTER_MESSAGE(GitStatusOutputExpectedFileName);
    REGISTER_MESSAGE(GitStatusOutputExpectedNewLine);
    REGISTER_MESSAGE(GitStatusOutputExpectedRenameOrNewline);
    REGISTER_MESSAGE(GitStatusUnknownFileStatus);
    REGISTER_MESSAGE(GitUnexpectedCommandOutput);
    REGISTER_MESSAGE(HashFileFailureToRead);
    REGISTER_MESSAGE(HeaderOnlyUsage);
    REGISTER_MESSAGE(HelpBuiltinBase);
    REGISTER_MESSAGE(HelpContactCommand);
    REGISTER_MESSAGE(HelpCreateCommand);
    REGISTER_MESSAGE(HelpDependInfoCommand);
    REGISTER_MESSAGE(HelpEditCommand);
    REGISTER_MESSAGE(HelpEnvCommand);
    REGISTER_MESSAGE(HelpExampleCommand);
    REGISTER_MESSAGE(HelpExampleManifest);
    REGISTER_MESSAGE(HelpExportCommand);
    REGISTER_MESSAGE(HelpFormatManifestCommand);
    REGISTER_MESSAGE(HelpHashCommand);
    REGISTER_MESSAGE(HelpInitializeRegistryCommand);
    REGISTER_MESSAGE(HelpInstallCommand);
    REGISTER_MESSAGE(HelpListCommand);
    REGISTER_MESSAGE(HelpManifestConstraints);
    REGISTER_MESSAGE(HelpMinVersion);
    REGISTER_MESSAGE(HelpOverrides);
    REGISTER_MESSAGE(HelpOwnsCommand);
    REGISTER_MESSAGE(HelpPackagePublisher);
    REGISTER_MESSAGE(HelpPortVersionScheme);
    REGISTER_MESSAGE(HelpRemoveCommand);
    REGISTER_MESSAGE(HelpRemoveOutdatedCommand);
    REGISTER_MESSAGE(HelpResponseFileCommand);
    REGISTER_MESSAGE(HelpSearchCommand);
    REGISTER_MESSAGE(HelpTopicCommand);
    REGISTER_MESSAGE(HelpTopicsCommand);
    REGISTER_MESSAGE(HelpUpdateBaseline);
    REGISTER_MESSAGE(HelpUpdateCommand);
    REGISTER_MESSAGE(HelpUpgradeCommand);
    REGISTER_MESSAGE(HelpVersionCommand);
    REGISTER_MESSAGE(HelpVersionDateScheme);
    REGISTER_MESSAGE(HelpVersionGreater);
    REGISTER_MESSAGE(HelpVersioning);
    REGISTER_MESSAGE(HelpVersionScheme);
    REGISTER_MESSAGE(HelpVersionSchemes);
    REGISTER_MESSAGE(HelpVersionSemverScheme);
    REGISTER_MESSAGE(HelpVersionStringScheme);
    REGISTER_MESSAGE(IgnoringVcpkgRootEnvironment);
    REGISTER_MESSAGE(IllegalFeatures);
    REGISTER_MESSAGE(IllegalPlatformSpec);
    REGISTER_MESSAGE(ImproperShaLength);
    REGISTER_MESSAGE(IncorrectArchiveFileSignature);
    REGISTER_MESSAGE(IncorrectLibHeaderEnd);
    REGISTER_MESSAGE(IncorrectPESignature);
    REGISTER_MESSAGE(IncorrectNumberOfArgs);
    REGISTER_MESSAGE(IncrementedUtf8Decoder);
    REGISTER_MESSAGE(InfoSetEnvVar);
    REGISTER_MESSAGE(InitRegistryFailedNoRepo);
    REGISTER_MESSAGE(InstalledBy);
    REGISTER_MESSAGE(InstalledPackages);
    REGISTER_MESSAGE(InstalledRequestedPackages);
    REGISTER_MESSAGE(InstallFailed);
    REGISTER_MESSAGE(InstallingFromLocation);
    REGISTER_MESSAGE(InstallingMavenFile);
    REGISTER_MESSAGE(InstallingPackage);
    REGISTER_MESSAGE(InstallPackageInstruction);
    REGISTER_MESSAGE(InstallRootDir);
    REGISTER_MESSAGE(InstallWithSystemManager);
    REGISTER_MESSAGE(InstallWithSystemManagerMono);
    REGISTER_MESSAGE(InstallWithSystemManagerPkg);
    REGISTER_MESSAGE(IntegrationFailed);
    REGISTER_MESSAGE(InternalCICommand);
    REGISTER_MESSAGE(InvalidArgMustBeAnInt);
    REGISTER_MESSAGE(InvalidArgMustBePositive);
    REGISTER_MESSAGE(InvalidArgument);
    REGISTER_MESSAGE(InvalidArgumentRequiresAbsolutePath);
    REGISTER_MESSAGE(InvalidArgumentRequiresBaseUrl);
    REGISTER_MESSAGE(InvalidArgumentRequiresBaseUrlAndToken);
    REGISTER_MESSAGE(InvalidArgumentRequiresNoneArguments);
    REGISTER_MESSAGE(InvalidArgumentRequiresOneOrTwoArguments);
    REGISTER_MESSAGE(InvalidArgumentRequiresPathArgument);
    REGISTER_MESSAGE(InvalidArgumentRequiresPrefix);
    REGISTER_MESSAGE(InvalidArgumentRequiresSingleArgument);
    REGISTER_MESSAGE(InvalidArgumentRequiresSingleStringArgument);
    REGISTER_MESSAGE(InvalidArgumentRequiresSourceArgument);
    REGISTER_MESSAGE(InvalidArgumentRequiresTwoOrThreeArguments);
    REGISTER_MESSAGE(InvalidArgumentRequiresValidToken);
    REGISTER_MESSAGE(InvalidBuildInfo);
    REGISTER_MESSAGE(InvalidCodePoint);
    REGISTER_MESSAGE(InvalidCodeUnit);
    REGISTER_MESSAGE(InvalidCommandArgSort);
    REGISTER_MESSAGE(InvalidCommitId);
    REGISTER_MESSAGE(InvalidFilename);
    REGISTER_MESSAGE(InvalidFloatingPointConst);
    REGISTER_MESSAGE(InvalidHexDigit);
    REGISTER_MESSAGE(InvalidIntegerConst);
    REGISTER_MESSAGE(InvalidPortVersonName);
    REGISTER_MESSAGE(InvalidString);
    REGISTER_MESSAGE(InvalidFileType);
    REGISTER_MESSAGE(InvalidFormatString);
    REGISTER_MESSAGE(InvalidLinkage);
    REGISTER_MESSAGE(InvalidOptionForRemove);
    REGISTER_MESSAGE(InvalidTriplet);
    REGISTER_MESSAGE(IrregularFile);
    REGISTER_MESSAGE(JsonErrorMustBeAnObject);
    REGISTER_MESSAGE(JsonFileMissingExtension);
    REGISTER_MESSAGE(JsonSwitch);
    REGISTER_MESSAGE(JsonValueNotArray);
    REGISTER_MESSAGE(JsonValueNotObject);
    REGISTER_MESSAGE(JsonValueNotString);
    REGISTER_MESSAGE(LaunchingProgramFailed);
    REGISTER_MESSAGE(LicenseExpressionContainsExtraPlus);
    REGISTER_MESSAGE(LicenseExpressionContainsInvalidCharacter);
    REGISTER_MESSAGE(LicenseExpressionContainsUnicode);
    REGISTER_MESSAGE(LicenseExpressionDocumentRefUnsupported);
    REGISTER_MESSAGE(LicenseExpressionExpectCompoundFoundParen);
    REGISTER_MESSAGE(LicenseExpressionExpectCompoundFoundWith);
    REGISTER_MESSAGE(LicenseExpressionExpectCompoundFoundWord);
    REGISTER_MESSAGE(LicenseExpressionExpectCompoundOrWithFoundWord);
    REGISTER_MESSAGE(LicenseExpressionExpectExceptionFoundCompound);
    REGISTER_MESSAGE(LicenseExpressionExpectExceptionFoundEof);
    REGISTER_MESSAGE(LicenseExpressionExpectExceptionFoundParen);
    REGISTER_MESSAGE(LicenseExpressionExpectLicenseFoundCompound);
    REGISTER_MESSAGE(LicenseExpressionExpectLicenseFoundEof);
    REGISTER_MESSAGE(LicenseExpressionExpectLicenseFoundParen);
    REGISTER_MESSAGE(LicenseExpressionImbalancedParens);
    REGISTER_MESSAGE(LicenseExpressionUnknownException);
    REGISTER_MESSAGE(LicenseExpressionUnknownLicense);
    REGISTER_MESSAGE(LintDeprecatedFunction);
    REGISTER_MESSAGE(LintDeprecatedLicenseExpressionWithoutReplacement);
    REGISTER_MESSAGE(LintDeprecatedLicenseExpressionWithReplacement);
    REGISTER_MESSAGE(LintMissingLicenseExpression);
    REGISTER_MESSAGE(LintSuggestNewVersionScheme);
    REGISTER_MESSAGE(LintPortErrors);
    REGISTER_MESSAGE(LintPortErrorsFixed);
    REGISTER_MESSAGE(ListOfValidFieldsForControlFiles);
    REGISTER_MESSAGE(LoadingCommunityTriplet);
    REGISTER_MESSAGE(LoadingDependencyInformation);
    REGISTER_MESSAGE(LoadingOverlayTriplet);
    REGISTER_MESSAGE(LocalizedMessageMustNotContainIndents);
    REGISTER_MESSAGE(LocalizedMessageMustNotEndWithNewline);
    REGISTER_MESSAGE(ManifestConflict);
    REGISTER_MESSAGE(ManifestFormatCompleted);
    REGISTER_MESSAGE(MismatchedFiles);
    REGISTER_MESSAGE(MismatchedNames);
    REGISTER_MESSAGE(Missing7zHeader);
    REGISTER_MESSAGE(MissingAndroidEnv);
    REGISTER_MESSAGE(MissingAndroidHomeDir);
    REGISTER_MESSAGE(MissingArgFormatManifest);
    REGISTER_MESSAGE(MissingDependency);
    REGISTER_MESSAGE(MissingExtension);
    REGISTER_MESSAGE(MissingOption);
    REGISTER_MESSAGE(MissingPortSuggestPullRequest);
    REGISTER_MESSAGE(MissmatchedBinParagraphs);
    REGISTER_MESSAGE(MonoInstructions);
    REGISTER_MESSAGE(MsiexecFailedToExtract);
    REGISTER_MESSAGE(MultiArch);
    REGISTER_MESSAGE(MutuallyExclusiveOption);
    REGISTER_MESSAGE(NavigateToNPS);
    REGISTER_MESSAGE(NewConfigurationAlreadyExists);
    REGISTER_MESSAGE(NewManifestAlreadyExists);
    REGISTER_MESSAGE(NewNameCannotBeEmpty);
    REGISTER_MESSAGE(NewOnlyOneVersionKind);
    REGISTER_MESSAGE(NewSpecifyNameVersionOrApplication);
    REGISTER_MESSAGE(NewVersionCannotBeEmpty);
    REGISTER_MESSAGE(NoArgumentsForOption);
    REGISTER_MESSAGE(NoCachedPackages);
    REGISTER_MESSAGE(NoError);
    REGISTER_MESSAGE(NoInstalledPackages);
    REGISTER_MESSAGE(NoLocalizationForMessages);
    REGISTER_MESSAGE(NoOutdatedPackages);
    REGISTER_MESSAGE(NoRegistryForPort);
    REGISTER_MESSAGE(NugetPackageFileSucceededButCreationFailed);
    REGISTER_MESSAGE(OptionMustBeInteger);
    REGISTER_MESSAGE(OptionRequired);
    REGISTER_MESSAGE(OptionRequiresOption);
    REGISTER_MESSAGE(OriginalBinParagraphHeader);
    REGISTER_MESSAGE(OverlayPatchDir);
    REGISTER_MESSAGE(OverlayTriplets);
    REGISTER_MESSAGE(OverwritingFile);
    REGISTER_MESSAGE(PackageAlreadyRemoved);
    REGISTER_MESSAGE(PackageFailedtWhileExtracting);
    REGISTER_MESSAGE(PackageRootDir);
    REGISTER_MESSAGE(PackagesToInstall);
    REGISTER_MESSAGE(PackagesToInstallDirectly);
    REGISTER_MESSAGE(PackagesToModify);
    REGISTER_MESSAGE(PackagesToRebuild);
    REGISTER_MESSAGE(PackagesToRebuildSuggestRecurse);
    REGISTER_MESSAGE(PackagesToRemove);
    REGISTER_MESSAGE(PackingVendorFailed);
    REGISTER_MESSAGE(PairedSurrogatesAreInvalid);
    REGISTER_MESSAGE(ParseControlErrorInfoInvalidFields);
    REGISTER_MESSAGE(ParseControlErrorInfoMissingFields);
    REGISTER_MESSAGE(ParseControlErrorInfoTypesEntry);
    REGISTER_MESSAGE(ParseControlErrorInfoWhileLoading);
    REGISTER_MESSAGE(ParseControlErrorInfoWrongTypeFields);
    REGISTER_MESSAGE(PortDependencyConflict);
    REGISTER_MESSAGE(PortNotInBaseline);
    REGISTER_MESSAGE(PortsAdded);
    REGISTER_MESSAGE(PortsNoDiff);
    REGISTER_MESSAGE(PortsRemoved);
    REGISTER_MESSAGE(PortsUpdated);
    REGISTER_MESSAGE(PortSupportsField);
    REGISTER_MESSAGE(PortTypeConflict);
    REGISTER_MESSAGE(PrebuiltPackages);
    REGISTER_MESSAGE(PreviousIntegrationFileRemains);
    REGISTER_MESSAGE(ProcessorArchitectureMalformed);
    REGISTER_MESSAGE(ProcessorArchitectureMissing);
    REGISTER_MESSAGE(ProcessorArchitectureW6432Malformed);
    REGISTER_MESSAGE(ProgramReturnedNonzeroExitCode);
    REGISTER_MESSAGE(ProvideExportType);
    REGISTER_MESSAGE(PushingVendorFailed);
    REGISTER_MESSAGE(RegistryCreated);
    REGISTER_MESSAGE(RemoveDependencies);
    REGISTER_MESSAGE(RemovePackageConflict);
    REGISTER_MESSAGE(ReplaceSecretsError);
    REGISTER_MESSAGE(RestoredPackage);
    REGISTER_MESSAGE(RestoredPackagesFromVendor);
    REGISTER_MESSAGE(ResultsHeader);
    REGISTER_MESSAGE(SerializedBinParagraphHeader);
    REGISTER_MESSAGE(SettingEnvVar);
    REGISTER_MESSAGE(ShallowRepositoryDetected);
    REGISTER_MESSAGE(ShaPassedAsArgAndOption);
    REGISTER_MESSAGE(ShaPassedWithConflict);
    REGISTER_MESSAGE(SkipClearingInvalidDir);
    REGISTER_MESSAGE(SourceFieldPortNameMismatch);
    REGISTER_MESSAGE(SpecifiedFeatureTurnedOff);
    REGISTER_MESSAGE(SpecifyDirectoriesContaining);
    REGISTER_MESSAGE(SpecifyDirectoriesWhenSearching);
    REGISTER_MESSAGE(SpecifyHostArch);
    REGISTER_MESSAGE(SpecifyTargetArch);
    REGISTER_MESSAGE(StartCodeUnitInContinue);
    REGISTER_MESSAGE(StoredBinaryCache);
    REGISTER_MESSAGE(StoreOptionMissingSha);
    REGISTER_MESSAGE(SuccessfulyExported);
    REGISTER_MESSAGE(SuggestGitPull);
    REGISTER_MESSAGE(SuggestResolution);
    REGISTER_MESSAGE(SuggestStartingBashShell);
    REGISTER_MESSAGE(SuggestUpdateVcpkg);
    REGISTER_MESSAGE(SupportedPort);
    REGISTER_MESSAGE(SystemApiErrorMessage);
    REGISTER_MESSAGE(ToolFetchFailed);
    REGISTER_MESSAGE(ToolInWin10);
    REGISTER_MESSAGE(TotalTime);
    REGISTER_MESSAGE(TrailingCommaInArray);
    REGISTER_MESSAGE(TrailingCommaInObj);
    REGISTER_MESSAGE(TwoFeatureFlagsSpecified);
    REGISTER_MESSAGE(UndeterminedToolChainForTriplet);
    REGISTER_MESSAGE(UnexpectedCharExpectedCloseBrace);
    REGISTER_MESSAGE(UnexpectedCharExpectedColon);
    REGISTER_MESSAGE(UnexpectedCharExpectedComma);
    REGISTER_MESSAGE(UnexpectedCharExpectedName);
    REGISTER_MESSAGE(UnexpectedCharExpectedValue);
    REGISTER_MESSAGE(UnexpectedCharMidArray);
    REGISTER_MESSAGE(UnexpectedCharMidKeyword);
    REGISTER_MESSAGE(UnexpectedDigitsAfterLeadingZero);
    REGISTER_MESSAGE(UnexpectedEOFAfterEscape);
    REGISTER_MESSAGE(UnexpectedEOFAfterMinus);
    REGISTER_MESSAGE(UnexpectedEOFExpectedChar);
    REGISTER_MESSAGE(UnexpectedEOFExpectedCloseBrace);
    REGISTER_MESSAGE(UnexpectedEOFExpectedColon);
    REGISTER_MESSAGE(UnexpectedEOFExpectedName);
    REGISTER_MESSAGE(UnexpectedEOFExpectedProp);
    REGISTER_MESSAGE(UnexpectedEOFExpectedValue);
    REGISTER_MESSAGE(UnexpectedEOFMidArray);
    REGISTER_MESSAGE(UnexpectedEOFMidKeyword);
    REGISTER_MESSAGE(UnexpectedEOFMidString);
    REGISTER_MESSAGE(UnexpectedEOFMidUnicodeEscape);
    REGISTER_MESSAGE(UnexpectedErrorDuringBulkDownload);
    REGISTER_MESSAGE(UnexpectedEscapeSequence);
    REGISTER_MESSAGE(UnexpectedByteSize);
    REGISTER_MESSAGE(UnexpectedExtension);
    REGISTER_MESSAGE(UnexpectedFormat);
    REGISTER_MESSAGE(UnexpectedToolOutput);
    REGISTER_MESSAGE(UnknownBaselineFileContent);
    REGISTER_MESSAGE(UnknownBinaryProviderType);
    REGISTER_MESSAGE(UnknownMachineCode);
    REGISTER_MESSAGE(UnknownOptions);
    REGISTER_MESSAGE(UnknownParameterForIntegrate);
    REGISTER_MESSAGE(UnknownPolicySetting);
    REGISTER_MESSAGE(UnknownSettingForBuildType);
    REGISTER_MESSAGE(UnknownTool);
    REGISTER_MESSAGE(UnknownTopic);
    REGISTER_MESSAGE(UnknownVariablesInTemplate);
    REGISTER_MESSAGE(UnrecognizedConfigField);
    REGISTER_MESSAGE(UnrecognizedIdentifier);
    REGISTER_MESSAGE(UnsupportedFeature);
    REGISTER_MESSAGE(UnsupportedPort);
    REGISTER_MESSAGE(UnsupportedPortDependency);
    REGISTER_MESSAGE(UnsupportedPortFeature);
    REGISTER_MESSAGE(UnsupportedShortOptions);
    REGISTER_MESSAGE(UnsupportedSyntaxInCDATA);
    REGISTER_MESSAGE(UnsupportedSystemName);
    REGISTER_MESSAGE(UnsupportedToolchain);
    REGISTER_MESSAGE(UpdateBaselineAddBaselineNoManifest);
    REGISTER_MESSAGE(UpdateBaselineLocalGitError);
    REGISTER_MESSAGE(UpdateBaselineNoConfiguration);
    REGISTER_MESSAGE(UpdateBaselineNoExistingBuiltinBaseline);
    REGISTER_MESSAGE(UpdateBaselineNoUpdate);
    REGISTER_MESSAGE(UpdateBaselineRemoteGitError);
    REGISTER_MESSAGE(UpdateBaselineUpdatedBaseline);
    REGISTER_MESSAGE(UpgradeInManifest);
    REGISTER_MESSAGE(UpgradeRunWithNoDryRun);
    REGISTER_MESSAGE(UploadedBinaries);
    REGISTER_MESSAGE(UploadedPackagesToVendor);
    REGISTER_MESSAGE(UploadingBinariesToVendor);
    REGISTER_MESSAGE(UploadingBinariesUsingVendor);
    REGISTER_MESSAGE(UseEnvVar);
    REGISTER_MESSAGE(UserWideIntegrationDeleted);
    REGISTER_MESSAGE(UserWideIntegrationRemoved);
    REGISTER_MESSAGE(UsingCommunityTriplet);
    REGISTER_MESSAGE(UsingManifestAt);
    REGISTER_MESSAGE(Utf8ConversionFailed);
    REGISTER_MESSAGE(VcpkgCeIsExperimental);
    REGISTER_MESSAGE(VcpkgCommitTableHeader);
    REGISTER_MESSAGE(VcpkgCompletion);
    REGISTER_MESSAGE(VcpkgDisallowedClassicMode);
    REGISTER_MESSAGE(VcpkgHasCrashed);
    REGISTER_MESSAGE(VcpkgInvalidCommand);
    REGISTER_MESSAGE(InvalidCommentStyle);
    REGISTER_MESSAGE(VcpkgInVsPrompt);
    REGISTER_MESSAGE(VcpkgRootRequired);
    REGISTER_MESSAGE(VcpkgRootsDir);
    REGISTER_MESSAGE(VcpkgSendMetricsButDisabled);
    REGISTER_MESSAGE(VersionCommandHeader);
    REGISTER_MESSAGE(VersionConstraintViolated);
    REGISTER_MESSAGE(VersionInvalidDate);
    REGISTER_MESSAGE(VersionInvalidRelaxed);
    REGISTER_MESSAGE(VersionInvalidSemver);
    REGISTER_MESSAGE(VersionSpecMismatch);
    REGISTER_MESSAGE(VersionTableHeader);
    REGISTER_MESSAGE(VSExaminedInstances);
    REGISTER_MESSAGE(VSExaminedPaths);
    REGISTER_MESSAGE(VSNoInstances);
    REGISTER_MESSAGE(WaitingForChildrenToExit);
    REGISTER_MESSAGE(WaitingToTakeFilesystemLock);
    REGISTER_MESSAGE(WarningMessageMustUsePrintWarning);
    REGISTER_MESSAGE(WarningsTreatedAsErrors);
    REGISTER_MESSAGE(WhileLookingForSpec);
    REGISTER_MESSAGE(WindowsOnlyCommand);
    REGISTER_MESSAGE(WroteNuGetPkgConfInfo);
    REGISTER_MESSAGE(FailedToFetchError);
    REGISTER_MESSAGE(UnexpectedPortName);
    REGISTER_MESSAGE(FailedToLoadUnnamedPortFromPath);
    REGISTER_MESSAGE(ComputingInstallPlan);
}<|MERGE_RESOLUTION|>--- conflicted
+++ resolved
@@ -480,15 +480,10 @@
     REGISTER_MESSAGE(CommunityTriplets);
     REGISTER_MESSAGE(ComparingUtf8Decoders);
     REGISTER_MESSAGE(CompressFolderFailed);
-<<<<<<< HEAD
-    REGISTER_MESSAGE(ConflictingValuesForOption);
-    REGISTER_MESSAGE(ConstraintViolation);
-=======
     REGISTER_MESSAGE(ConflictingFiles);
     REGISTER_MESSAGE(ConflictingValuesForOption);
     REGISTER_MESSAGE(ConstraintViolation);
     REGISTER_MESSAGE(ContinueCodeUnitInStart);
->>>>>>> 206c1f97
     REGISTER_MESSAGE(ControlAndManifestFilesPresent);
     REGISTER_MESSAGE(ControlCharacterInString);
     REGISTER_MESSAGE(CopyrightIsDir);
