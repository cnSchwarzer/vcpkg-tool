--- conflicted
+++ resolved
@@ -119,13 +119,8 @@
 
         StatusParagraphs status_db = database_load_check(paths);
 
-<<<<<<< HEAD
-        const package_spec spec = args.parse_all_arguments_as_package_specs(default_target_triplet).at(0);
+        const package_spec spec = args.parse_all_arguments_as_package_specs(paths, default_target_triplet).at(0);
         std::unordered_set<package_spec> unmet_dependencies = Dependencies::find_unmet_dependencies(paths, spec, status_db);
-=======
-        std::vector<package_spec> specs = args.parse_all_arguments_as_package_specs(paths, default_target_triplet);
-        std::unordered_set<package_spec> unmet_dependencies = Dependencies::find_unmet_dependencies(paths, specs, status_db);
->>>>>>> 5b6de356
         if (!unmet_dependencies.empty())
         {
             System::println(System::color::error, "The build command requires all dependencies to be already installed.");
