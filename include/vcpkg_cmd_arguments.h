#pragma once

#include <memory>
#include <vector>
#include <unordered_set>
#include "opt_bool.h"
#include "package_spec.h"
#include "vcpkg_paths.h"
#include "StatusParagraphs.h"

namespace vcpkg
{
    struct vcpkg_cmd_arguments
    {
        static vcpkg_cmd_arguments create_from_command_line(const int argc, const wchar_t* const* const argv);

        static vcpkg_cmd_arguments create_from_arg_sequence(const std::string* arg_begin, const std::string* arg_end);

        std::unique_ptr<std::string> vcpkg_root_dir;
        std::unique_ptr<std::string> target_triplet;
        opt_bool debug = opt_bool::unspecified;
        opt_bool sendmetrics = opt_bool::unspecified;
        opt_bool printmetrics = opt_bool::unspecified;

        std::string command;
        std::vector<std::string> command_arguments;
        std::unordered_set<std::string> check_and_get_optional_command_arguments(const std::vector<std::string>& valid_options) const;

        void check_max_args(size_t arg_count, const char* example_text = nullptr) const;
<<<<<<< HEAD
        std::vector<package_spec> parse_all_arguments_as_package_specs(const vcpkg_paths& paths, const triplet& default_target_triplet, const char* example_text = nullptr) const;
        std::vector<package_spec> extract_package_specs_with_unmet_dependencies(const vcpkg_paths& paths, const triplet& default_target_triplet, const StatusParagraphs& status_db) const;
=======
        std::vector<package_spec> parse_all_arguments_as_package_specs(const triplet& default_target_triplet, const char* example_text = nullptr) const;
>>>>>>> 61a27d42

    private:
        std::unordered_set<std::string> optional_command_arguments;
    };
}<|MERGE_RESOLUTION|>--- conflicted
+++ resolved
@@ -27,12 +27,7 @@
         std::unordered_set<std::string> check_and_get_optional_command_arguments(const std::vector<std::string>& valid_options) const;
 
         void check_max_args(size_t arg_count, const char* example_text = nullptr) const;
-<<<<<<< HEAD
         std::vector<package_spec> parse_all_arguments_as_package_specs(const vcpkg_paths& paths, const triplet& default_target_triplet, const char* example_text = nullptr) const;
-        std::vector<package_spec> extract_package_specs_with_unmet_dependencies(const vcpkg_paths& paths, const triplet& default_target_triplet, const StatusParagraphs& status_db) const;
-=======
-        std::vector<package_spec> parse_all_arguments_as_package_specs(const triplet& default_target_triplet, const char* example_text = nullptr) const;
->>>>>>> 61a27d42
 
     private:
         std::unordered_set<std::string> optional_command_arguments;
