#pragma once

#include <vector>
#include <utility>

namespace vcpkg::Util
{
    template<class Cont, class Func>
    using FmapOut = decltype(std::declval<Func>()(std::declval<Cont>()[0]));

    template<class Cont, class Func, class Out = FmapOut<Cont, Func>>
    std::vector<Out> fmap(const Cont& xs, Func&& f)
    {
        using O = decltype(f(xs[0]));

        std::vector<O> ret;
        ret.reserve(xs.size());

        for (auto&& x : xs)
            ret.push_back(f(x));

        return ret;
    }

    template<class Container, class Pred>
<<<<<<< HEAD
    void unstable_keep_if(Container& cont, Pred pred)
    {
        cont.erase(std::partition(cont.begin(), cont.end(), pred), cont.end());
=======
    void keep_if(Container& cont, Pred pred)
    {
        cont.erase(std::remove_if(cont.begin(), cont.end(), pred), cont.end());
>>>>>>> 45448a64
    }
}<|MERGE_RESOLUTION|>--- conflicted
+++ resolved
@@ -23,14 +23,14 @@
     }
 
     template<class Container, class Pred>
-<<<<<<< HEAD
     void unstable_keep_if(Container& cont, Pred pred)
     {
         cont.erase(std::partition(cont.begin(), cont.end(), pred), cont.end());
-=======
+    }
+
+    template<class Container, class Pred>
     void keep_if(Container& cont, Pred pred)
     {
         cont.erase(std::remove_if(cont.begin(), cont.end(), pred), cont.end());
->>>>>>> 45448a64
     }
 }