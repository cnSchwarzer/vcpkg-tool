. "$PSScriptRoot/../end-to-end-tests-prelude.ps1"

$formatManifestAssets = (Get-Item "$PSScriptRoot/../e2e_assets/format-manifest").FullName
$testProjects = Get-ChildItem "$formatManifestAssets/*.json" -File
$testProjects | % {
    $asItem = Get-Item $_
    $full = $asItem.FullName
    $name = $asItem.Name
    $expectedPath = "$formatManifestAssets/expected/$name"
    $tempItemPath = "$TestingRoot/$name"
    Write-Trace "test that format-manifest on $full produces $expectedPath"
    [string]$expected = Get-Content $expectedPath -Raw
    Copy-Item $asItem $tempItemPath
    Run-Vcpkg format-manifest $tempItemPath | Out-Null
    $actual = Get-Content $tempItemPath -Raw
    if ($expected -ne $actual) {
        throw "Expected formatting $full to produce $expectedPath but was $tempItemPath"
    }
}

Write-Trace "test re-serializing every manifest"
$manifestDir = "$TestingRoot/manifest-dir"
<<<<<<< HEAD
New-Item -Path $manifestDir -ItemType Directory | Out-Null

$ports = Get-ChildItem "$env:VCPKG_ROOT/ports"

$ports | % {
    if (($_ | Split-Path -leaf) -in @("libuvc", "mlpack", "qt5-virtualkeyboard", "qtwebengine", "vamp-sdk")) {
        return
    }
    Copy-Item "$_/vcpkg.json" "$manifestDir" | Out-Null
    $x = Get-Content "$manifestDir/vcpkg.json" -Raw
    Run-Vcpkg -EndToEndTestSilent format-manifest "$manifestDir/vcpkg.json" | Out-Null
    Throw-IfFailed "$_/vcpkg.json"
    $y = Get-Content "$manifestDir/vcpkg.json" -Raw
    if ($x -ne $y) {
        throw "Expected formatting manifest $_/vcpkg.json to cause no modifications"
    }
=======
Copy-Item -Path "$env:VCPKG_ROOT/ports" -Destination $manifestDir -recurse -Force -Filter vcpkg.json
& git init $manifestDir && git -C $manifestDir add . && git -C $manifestDir -c user.name='vcpkg-test' -c user.email='my@example.com' commit -m "baseline"
Throw-IfFailed
Run-Vcpkg format-manifest --all --x-builtin-ports-root=$manifestDir/ports
Throw-IfFailed
$diff = (& git -C $manifestDir diff) | Out-String
if ($diff.length -gt 0) {
    throw "Expected formatting of manifests vcpkg.json to cause no modifications: \n$diff"
>>>>>>> 16d6d44e
}<|MERGE_RESOLUTION|>--- conflicted
+++ resolved
@@ -20,31 +20,14 @@
 
 Write-Trace "test re-serializing every manifest"
 $manifestDir = "$TestingRoot/manifest-dir"
-<<<<<<< HEAD
-New-Item -Path $manifestDir -ItemType Directory | Out-Null
 
-$ports = Get-ChildItem "$env:VCPKG_ROOT/ports"
-
-$ports | % {
-    if (($_ | Split-Path -leaf) -in @("libuvc", "mlpack", "qt5-virtualkeyboard", "qtwebengine", "vamp-sdk")) {
-        return
-    }
-    Copy-Item "$_/vcpkg.json" "$manifestDir" | Out-Null
-    $x = Get-Content "$manifestDir/vcpkg.json" -Raw
-    Run-Vcpkg -EndToEndTestSilent format-manifest "$manifestDir/vcpkg.json" | Out-Null
-    Throw-IfFailed "$_/vcpkg.json"
-    $y = Get-Content "$manifestDir/vcpkg.json" -Raw
-    if ($x -ne $y) {
-        throw "Expected formatting manifest $_/vcpkg.json to cause no modifications"
-    }
-=======
 Copy-Item -Path "$env:VCPKG_ROOT/ports" -Destination $manifestDir -recurse -Force -Filter vcpkg.json
+@("libuvc", "mlpack", "qt5-virtualkeyboard", "qtwebengine", "vamp-sdk") | % { Remove-Item -Recurse "$manifestDir/$_" }
 & git init $manifestDir && git -C $manifestDir add . && git -C $manifestDir -c user.name='vcpkg-test' -c user.email='my@example.com' commit -m "baseline"
 Throw-IfFailed
-Run-Vcpkg format-manifest --all --x-builtin-ports-root=$manifestDir/ports
+Run-Vcpkg format-manifest --all --x-builtin-ports-root=$manifestDir
 Throw-IfFailed
 $diff = (& git -C $manifestDir diff) | Out-String
 if ($diff.length -gt 0) {
     throw "Expected formatting of manifests vcpkg.json to cause no modifications: \n$diff"
->>>>>>> 16d6d44e
 }